--- conflicted
+++ resolved
@@ -222,11 +222,7 @@
     /*
      * Increase crashes counter presented by ASCII display
      */
-<<<<<<< HEAD
-    ATOMIC_POST_INC(hfuzz->cnts.crashesCnt);
-=======
-    ATOMIC_POST_INC(run->global->crashesCnt);
->>>>>>> 5175827a
+    ATOMIC_POST_INC(run->global->cnts.crashesCnt);
 
     /*
      * Get data from exception handler
@@ -249,11 +245,7 @@
     if (run->global->blacklist && (fastArray64Search(run->global->blacklist,
                                        run->global->blacklistCnt, run->backtrace) != -1)) {
         LOG_I("Blacklisted stack hash '%" PRIx64 "', skipping", run->backtrace);
-<<<<<<< HEAD
-        ATOMIC_POST_INC(hfuzz->cnts.blCrashesCnt);
-=======
-        ATOMIC_POST_INC(run->global->blCrashesCnt);
->>>>>>> 5175827a
+        ATOMIC_POST_INC(run->global->cnts.blCrashesCnt);
         return true;
     }
 
@@ -291,11 +283,7 @@
 
     LOG_I("Ok, that's interesting, saved '%s' as '%s'", run->fileName, run->crashFileName);
 
-<<<<<<< HEAD
-    ATOMIC_POST_INC(hfuzz->cnts.uniqueCrashesCnt);
-=======
-    ATOMIC_POST_INC(run->global->uniqueCrashesCnt);
->>>>>>> 5175827a
+    ATOMIC_POST_INC(run->global->cnts.uniqueCrashesCnt);
     /* If unique crash found, reset dynFile counter */
     ATOMIC_CLEAR(run->global->dynFileIterExpire);
 
