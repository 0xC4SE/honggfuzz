--- conflicted
+++ resolved
@@ -93,16 +93,11 @@
     saddr.sin_family = AF_INET;
     saddr.sin_port = htons(portno);
     saddr.sin_addr.s_addr = htonl(INADDR_LOOPBACK);
-<<<<<<< HEAD
-    if (connect(myfd, &saddr, sizeof(saddr)) == -1) {
-        PLOG_W("connect('127.0.0.1:%" PRIu16 "')", tcp_port);
-=======
     while (connect(myfd, (const struct sockaddr *)&saddr, sizeof(saddr)) == -1) {
         if (errno == EINTR) {
             continue;
         }
         PLOG_W("connect('127.0.0.1:%" PRIu16 ")", portno);
->>>>>>> 7507c3f8
         return -1;
     }
 
@@ -180,24 +175,13 @@
     if (!files_sendToSocket(sock, buf, len)) {
         PLOG_F("send(sock=%d, len=%zu) failed", sock, len);
     }
-<<<<<<< HEAD
-
-    if (shutdown(myfd, SHUT_WR) == -1) {
-        if (errno == ENOTCONN) {
-            PLOG_D("shutdown(sock=%d, SHUT_WR)", myfd);
-            close(myfd);
-            return 0;
-        }
-        PLOG_F("shutdown(sock=%d, SHUT_WR)", myfd);
-=======
     /*
      * Indicate the end of input for the TCP server
      *
      * Well-behaved TCP servers should process the input at this point, and close the TCP connection
      */
-    if (shutdown(sock, SHUT_WR) == -1) {
+    if (shutdown(sock, SHUT_WR) == -1 && errno != ENOTCONN) {
         PLOG_F("shutdown(sock=%d, SHUT_WR)", sock);
->>>>>>> 7507c3f8
     }
 
     /*
