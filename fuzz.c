/*
 *
 * honggfuzz - fuzzing routines
 * -----------------------------------------
 *
 * Author:
 * Robert Swiecki <swiecki@google.com>
 * Felix Gröbert <groebert@google.com>
 *
 * Copyright 2010-2015 by Google Inc. All Rights Reserved.
 *
 * Licensed under the Apache License, Version 2.0 (the "License"); you may
 * not use this file except in compliance with the License. You may obtain
 * a copy of the License at
 *
 * http://www.apache.org/licenses/LICENSE-2.0
 *
 * Unless required by applicable law or agreed to in writing, software
 * distributed under the License is distributed on an "AS IS" BASIS,
 * WITHOUT WARRANTIES OR CONDITIONS OF ANY KIND, either express or
 * implied. See the License for the specific language governing
 * permissions and limitations under the License.
 *
 */

#include "fuzz.h"

#include <errno.h>
#include <fcntl.h>
#include <inttypes.h>
#include <libgen.h>
#include <pthread.h>
#include <signal.h>
#include <stddef.h>
#include <stdint.h>
#include <stdio.h>
#include <stdlib.h>
#include <string.h>
#include <sys/mman.h>
#include <sys/param.h>
#include <sys/stat.h>
#include <sys/time.h>
#include <sys/types.h>
#include <time.h>
#include <unistd.h>

#include "arch.h"
#include "honggfuzz.h"
#include "input.h"
#include "libcommon/common.h"
#include "libcommon/files.h"
#include "libcommon/log.h"
#include "libcommon/util.h"
#include "mangle.h"
#include "report.h"
#include "sancov.h"
#include "sanitizers.h"
#include "subproc.h"

static pthread_t fuzz_mainThread;

static void fuzz_getFileName(run_t* run) {
    snprintf(run->fileName, PATH_MAX, "%s/honggfuzz.input.%" PRIu32 ".%s.%s", run->global->workDir,
        run->fuzzNo, basename(run->global->cmdline[0]), run->global->fileExtn);
}

static bool fuzz_prepareFileDynamically(run_t* run) {
    run->origFileName = "[DYNAMIC]";

    {
        MX_SCOPED_RWLOCK_READ(&run->global->dynfileq_mutex);

        if (run->global->dynfileqCnt == 0) {
            LOG_F(
                "The dynamic file corpus is empty. Apparently, the initial fuzzing of the "
                "provided file corpus (-f) has not produced any follow-up files with positive "
                "coverage and/or CPU counters");
        }

        if (run->dynfileqCurrent == NULL) {
            run->dynfileqCurrent = TAILQ_FIRST(&run->global->dynfileq);
        } else {
            if (run->dynfileqCurrent == TAILQ_LAST(&run->global->dynfileq, dyns_t)) {
                run->dynfileqCurrent = TAILQ_FIRST(&run->global->dynfileq);
            } else {
                run->dynfileqCurrent = TAILQ_NEXT(run->dynfileqCurrent, pointers);
            }
        }
    }

    memcpy(run->dynamicFile, run->dynfileqCurrent->data, run->dynfileqCurrent->size);
    run->dynamicFileSz = run->dynfileqCurrent->size;

    mangle_mangleContent(run);

    if (run->global->persistent == false &&
        files_writeBufToFile(run->fileName, run->dynamicFile, run->dynamicFileSz,
            O_WRONLY | O_CREAT | O_TRUNC | O_CLOEXEC) == false) {
        LOG_E("Couldn't write buffer to file '%s'", run->fileName);
        return false;
    }

    return true;
}

static bool fuzz_prepareFile(run_t* run, bool rewind) {
    char fname[PATH_MAX];
    if (input_getNext(run, fname, rewind) == false) {
        return false;
    }
    run->origFileName = files_basename(fname);

    ssize_t fileSz = files_readFileToBufMax(fname, run->dynamicFile, run->global->maxFileSz);
    if (fileSz < 0) {
        LOG_E("Couldn't read contents of '%s'", fname);
        return false;
    }
    run->dynamicFileSz = fileSz;

    mangle_mangleContent(run);

    if (run->global->persistent == false &&
        files_writeBufToFile(run->fileName, run->dynamicFile, run->dynamicFileSz,
            O_WRONLY | O_CREAT | O_TRUNC | O_CLOEXEC) == false) {
        LOG_E("Couldn't write buffer to file '%s'", run->fileName);
        return false;
    }

    return true;
}

static bool fuzz_prepareFileExternally(run_t* run) {
    char fname[PATH_MAX];
    if (input_getNext(run, fname, true /* rewind */)) {
        run->origFileName = files_basename(fname);
        if (files_copyFile(fname, run->fileName, NULL, false /* try_link */) == false) {
            LOG_E("files_copyFile('%s', '%s')", fname, run->fileName);
            return false;
        }
    } else {
        run->origFileName = "[EXTERNAL]";
        int dstfd = open(run->fileName, O_CREAT | O_TRUNC | O_RDWR | O_CLOEXEC, 0644);
        if (dstfd == -1) {
            PLOG_E("Couldn't create a temporary file '%s'", run->fileName);
            return false;
        }
        close(dstfd);
    }

    LOG_D("Created '%s' as an input file", run->fileName);

    const char* const argv[] = {run->global->externalCommand, run->fileName, NULL};
    if (subproc_System(run, argv) != 0) {
        LOG_E("Subprocess '%s' returned abnormally", run->global->externalCommand);
        return false;
    }
    LOG_D("Subporcess '%s' finished with success", run->global->externalCommand);

    ssize_t rsz = files_readFileToBufMax(run->fileName, run->dynamicFile, run->global->maxFileSz);
    if (rsz < 0) {
        LOG_W("Couldn't read back '%s' to the buffer", run->fileName);
        return false;
    }
    run->dynamicFileSz = rsz;

    if (run->global->persistent) {
        unlink(run->fileName);
    }

    return true;
}

static bool fuzz_postProcessFile(run_t* run) {
    if (run->global->persistent) {
        if (files_writeBufToFile(run->fileName, run->dynamicFile, run->dynamicFileSz,
                O_CREAT | O_TRUNC | O_WRONLY | O_CLOEXEC) == false) {
            LOG_E("Couldn't write file to '%s'", run->fileName);
            return false;
        }
    }

    const char* const argv[] = {run->global->postExternalCommand, run->fileName, NULL};
    if (subproc_System(run, argv) != 0) {
        LOG_E("Subprocess '%s' returned abnormally", run->global->postExternalCommand);
        return false;
    }
    LOG_D("Subporcess '%s' finished with success", run->global->externalCommand);

    ssize_t rsz = files_readFileToBufMax(run->fileName, run->dynamicFile, run->global->maxFileSz);
    if (rsz < 0) {
        LOG_W("Couldn't read back '%s' to the buffer", run->fileName);
        return false;
    }
    run->dynamicFileSz = rsz;

    return true;
}

static fuzzState_t fuzz_getState(honggfuzz_t* hfuzz) { return ATOMIC_GET(hfuzz->state); }

static void fuzz_setState(honggfuzz_t* hfuzz, fuzzState_t state) {
    /* All threads must indicate willingness to switch to _HF_STATE_DYNAMIC_MAIN */
    if (state == _HF_STATE_DYNAMIC_MAIN) {
        static size_t cnt = 0;
        ATOMIC_PRE_INC(cnt);
        while (ATOMIC_GET(cnt) < hfuzz->threads.threadsMax) {
            if (ATOMIC_GET(hfuzz->terminating) == true) {
                return;
            }
            sleep(1);
        }
    }

    static pthread_mutex_t state_mutex = PTHREAD_MUTEX_INITIALIZER;
    MX_SCOPED_LOCK(&state_mutex);

    if (hfuzz->state == state) {
        return;
    }

    switch (state) {
        case _HF_STATE_DYNAMIC_PRE:
            LOG_I("Entering phase 1/2: Dry Run");
            break;
        case _HF_STATE_DYNAMIC_MAIN:
            LOG_I("Entering phase 2/2: Main");
            break;
        case _HF_STATE_STATIC:
            LOG_I("Entering phase: Static");
            break;
        default:
            LOG_I("Entering unknown phase: %d", state);
            break;
    }

    ATOMIC_SET(hfuzz->state, state);
}

static bool fuzz_runVerifier(run_t* crashedFuzzer) {
    int crashFd = -1;
    uint8_t* crashBuf = NULL;
    off_t crashFileSz = 0;

    crashBuf = files_mapFile(crashedFuzzer->crashFileName, &crashFileSz, &crashFd, false);
    if (crashBuf == NULL) {
        LOG_E("Couldn't open and map '%s' in R/O mode", crashedFuzzer->crashFileName);
        return false;
    }
    defer {
        munmap(crashBuf, crashFileSz);
        close(crashFd);
    };

    LOG_I("Launching verifier for %" PRIx64 " hash", crashedFuzzer->backtrace);
    for (int i = 0; i < _HF_VERIFIER_ITER; i++) {
        run_t vFuzzer = {
            .global = crashedFuzzer->global,
            .pid = 0,
            .persistentPid = 0,
            .state = fuzz_getState(crashedFuzzer->global),
            .timeStartedMillis = util_timeNowMillis(),
            .crashFileName = {0},
            .pc = 0ULL,
            .backtrace = 0ULL,
            .access = 0ULL,
            .exception = 0,
            .dynfileqCurrent = NULL,
            .dynamicFileSz = 0,
            .dynamicFile = NULL,
            .sanCovCnts =
                {
                    .hitBBCnt = 0ULL,
                    .totalBBCnt = 0ULL,
                    .dsoCnt = 0ULL,
                    .iDsoCnt = 0ULL,
                    .newBBCnt = 0ULL,
                    .crashesCnt = 0ULL,
                },
            .report = {'\0'},
            .mainWorker = false,
            .fuzzNo = crashedFuzzer->fuzzNo,
            .persistentSock = -1,
            .tmOutSignaled = false,

            .linux =
                {
                    .hwCnts =
                        {
                            .cpuInstrCnt = 0ULL,
                            .cpuBranchCnt = 0ULL,
                            .bbCnt = 0ULL,
                            .newBBCnt = 0ULL,
                            .softCntPc = 0ULL,
                            .softCntEdge = 0ULL,
                            .softCntCmp = 0ULL,
                        },
                    .attachedPid = 0,
                },
        };

        if (arch_archThreadInit(&vFuzzer) == false) {
            LOG_F("Could not initialize the thread");
        }

        fuzz_getFileName(&vFuzzer);
        if (files_writeBufToFile(vFuzzer.fileName, crashBuf, crashFileSz,
                O_WRONLY | O_CREAT | O_TRUNC | O_CLOEXEC) == false) {
            LOG_E("Couldn't write buffer to file '%s'", vFuzzer.fileName);
            return false;
        }

        if (subproc_Run(&vFuzzer) == false) {
            LOG_F("subproc_Run()");
        }

        /* Delete intermediate files generated from verifier */
        unlink(vFuzzer.fileName);

        /* If stack hash doesn't match skip name tag and exit */
        if (crashedFuzzer->backtrace != vFuzzer.backtrace) {
            LOG_D("Verifier stack hash mismatch");
            return false;
        }
    }

    /* Workspace is inherited, just append a extra suffix */
    char verFile[PATH_MAX] = {0};
    snprintf(verFile, sizeof(verFile), "%s.verified", crashedFuzzer->crashFileName);

    /* Copy file with new suffix & remove original copy */
    bool dstFileExists = false;
    if (files_copyFile(
            crashedFuzzer->crashFileName, verFile, &dstFileExists, true /* try_link */)) {
        LOG_I("Successfully verified, saving as (%s)", verFile);
<<<<<<< HEAD
        ATOMIC_POST_INC(hfuzz->cnts.verifiedCrashesCnt);
=======
        ATOMIC_POST_INC(crashedFuzzer->global->verifiedCrashesCnt);
>>>>>>> 5175827a
        unlink(crashedFuzzer->crashFileName);
    } else {
        if (dstFileExists) {
            LOG_I("It seems that '%s' already exists, skipping", verFile);
        } else {
            LOG_E("Couldn't copy '%s' to '%s'", crashedFuzzer->crashFileName, verFile);
            return false;
        }
    }

    return true;
}

static void fuzz_addFileToFileQ(run_t* run) {
    struct dynfile_t* dynfile = (struct dynfile_t*)util_Malloc(sizeof(struct dynfile_t));
    dynfile->size = run->dynamicFileSz;
    dynfile->data = (uint8_t*)util_Malloc(run->dynamicFileSz);
    memcpy(dynfile->data, run->dynamicFile, run->dynamicFileSz);

    MX_SCOPED_RWLOCK_WRITE(&run->global->dynfileq_mutex);
    TAILQ_INSERT_TAIL(&run->global->dynfileq, dynfile, pointers);
    run->global->dynfileqCnt++;

    /* No need to add new coverage if we are supposed to append new coverage-inducing inputs only */
    if (run->state == _HF_STATE_DYNAMIC_PRE && run->global->covDir == NULL) {
        LOG_D("New coverage found, but we're in the initial coverage assessment state. Skipping");
        return;
    }

    char fname[PATH_MAX];
    uint64_t crc64f = util_CRC64(run->dynamicFile, run->dynamicFileSz);
    uint64_t crc64r = util_CRC64Rev(run->dynamicFile, run->dynamicFileSz);
    snprintf(fname, sizeof(fname), "%s/%016" PRIx64 "%016" PRIx64 ".%08" PRIx32 ".honggfuzz.cov",
        run->global->covDir ? run->global->covDir : run->global->inputDir, crc64f, crc64r,
        (uint32_t)run->dynamicFileSz);

    if (access(fname, R_OK) == 0) {
        LOG_D("File '%s' already exists in the corpus directory", fname);
        return;
    }

    LOG_D("Adding file '%s' to the corpus directory", fname);

    if (files_writeBufToFile(fname, run->dynamicFile, run->dynamicFileSz,
            O_WRONLY | O_CREAT | O_EXCL | O_TRUNC | O_CLOEXEC) == false) {
        LOG_W("Couldn't write buffer to file '%s'", fname);
    }
}

static void fuzz_perfFeedback(run_t* run) {
    if (run->global->skipFeedbackOnTimeout && run->tmOutSignaled) {
        return;
    }

    LOG_D("New file size: %zu, Perf feedback new/cur (instr,branch): %" PRIu64 "/%" PRIu64
          "/%" PRIu64 "/%" PRIu64 ", BBcnt new/total: %" PRIu64 "/%" PRIu64,
        run->dynamicFileSz, run->linux.hwCnts.cpuInstrCnt, run->global->linux.hwCnts.cpuInstrCnt,
        run->linux.hwCnts.cpuBranchCnt, run->global->linux.hwCnts.cpuBranchCnt,
        run->linux.hwCnts.newBBCnt, run->global->linux.hwCnts.bbCnt);

    MX_SCOPED_LOCK(&run->global->feedback_mutex);

    uint64_t softCntPc = 0UL;
    uint64_t softCntEdge = 0UL;
    uint64_t softCntCmp = 0UL;
    if (run->global->bbFd != -1) {
        softCntPc = ATOMIC_GET(run->global->feedback->pidFeedbackPc[run->fuzzNo]);
        ATOMIC_CLEAR(run->global->feedback->pidFeedbackPc[run->fuzzNo]);
        softCntEdge = ATOMIC_GET(run->global->feedback->pidFeedbackEdge[run->fuzzNo]);
        ATOMIC_CLEAR(run->global->feedback->pidFeedbackEdge[run->fuzzNo]);
        softCntCmp = ATOMIC_GET(run->global->feedback->pidFeedbackCmp[run->fuzzNo]);
        ATOMIC_CLEAR(run->global->feedback->pidFeedbackCmp[run->fuzzNo]);
    }

    int64_t diff0 = run->global->linux.hwCnts.cpuInstrCnt - run->linux.hwCnts.cpuInstrCnt;
    int64_t diff1 = run->global->linux.hwCnts.cpuBranchCnt - run->linux.hwCnts.cpuBranchCnt;

    /*
     * Coverage is the primary counter, the rest is secondary, and taken into consideration only
     * if the coverage counter has not been changed
     */
    if (run->linux.hwCnts.newBBCnt > 0 || softCntPc > 0 || softCntEdge > 0 || softCntCmp > 0 ||
        diff0 < 0 || diff1 < 0) {
        if (diff0 < 0) {
            run->global->linux.hwCnts.cpuInstrCnt = run->linux.hwCnts.cpuInstrCnt;
        }
        if (diff1 < 0) {
            run->global->linux.hwCnts.cpuBranchCnt = run->linux.hwCnts.cpuBranchCnt;
        }
        run->global->linux.hwCnts.bbCnt += run->linux.hwCnts.newBBCnt;
        run->global->linux.hwCnts.softCntPc += softCntPc;
        run->global->linux.hwCnts.softCntEdge += softCntEdge;
        run->global->linux.hwCnts.softCntCmp += softCntCmp;

        LOG_I("Size:%zu (i,b,edg,ip,hw,cmp): %" PRIu64 "/%" PRIu64 "/%" PRIu64 "/%" PRIu64
              "/%" PRIu64 "/%" PRIu64 ", Tot:%" PRIu64 "/%" PRIu64 "/%" PRIu64 "/%" PRIu64
              "/%" PRIu64 "/%" PRIu64,
            run->dynamicFileSz, run->linux.hwCnts.cpuInstrCnt, run->linux.hwCnts.cpuBranchCnt,
            softCntEdge, softCntPc, run->linux.hwCnts.newBBCnt, softCntCmp,
            run->global->linux.hwCnts.cpuInstrCnt, run->global->linux.hwCnts.cpuBranchCnt,
            run->global->linux.hwCnts.softCntEdge, run->global->linux.hwCnts.softCntPc,
            run->global->linux.hwCnts.bbCnt, run->global->linux.hwCnts.softCntCmp);

        fuzz_addFileToFileQ(run);
    }
}

static void fuzz_sanCovFeedback(run_t* run) {
    if (run->global->skipFeedbackOnTimeout && run->tmOutSignaled) {
        return;
    }

    LOG_D("File size (Best/New): %zu, SanCov feedback (bb,dso): Best: [%" PRIu64 ",%" PRIu64
          "] / New: [%" PRIu64 ",%" PRIu64 "], newBBs:%" PRIu64,
        run->dynamicFileSz, run->global->sanCovCnts.hitBBCnt, run->global->sanCovCnts.iDsoCnt,
        run->sanCovCnts.hitBBCnt, run->sanCovCnts.iDsoCnt, run->sanCovCnts.newBBCnt);

    MX_SCOPED_LOCK(&run->global->feedback_mutex);

    int64_t diff0 = run->global->linux.hwCnts.cpuInstrCnt - run->linux.hwCnts.cpuInstrCnt;
    int64_t diff1 = run->global->linux.hwCnts.cpuBranchCnt - run->linux.hwCnts.cpuBranchCnt;

    /*
     * Keep mutated seed if:
     *  a) Newly discovered (not met before) BBs
     *  b) More instrumented DSOs loaded
     *
     * TODO: (a) method can significantly assist to further improvements in interesting areas
     * discovery if combined with seeds pool/queue support. If a runtime queue is maintained
     * more interesting seeds can be saved between runs instead of instantly discarded
     * based on current absolute elitism (only one mutated seed is promoted).
     */

    bool newCov =
        (run->sanCovCnts.newBBCnt > 0 || run->global->sanCovCnts.iDsoCnt < run->sanCovCnts.iDsoCnt);

    if (newCov || (diff0 < 0 || diff1 < 0)) {
        LOG_I("SanCov Update: fsize:%zu, newBBs:%" PRIu64 ", (Cur,New): %" PRIu64 "/%" PRIu64
              ",%" PRIu64 "/%" PRIu64,
            run->dynamicFileSz, run->sanCovCnts.newBBCnt, run->global->sanCovCnts.hitBBCnt,
            run->global->sanCovCnts.iDsoCnt, run->sanCovCnts.hitBBCnt, run->sanCovCnts.iDsoCnt);

        run->global->sanCovCnts.hitBBCnt += run->sanCovCnts.newBBCnt;
        run->global->sanCovCnts.dsoCnt = run->sanCovCnts.dsoCnt;
        run->global->sanCovCnts.iDsoCnt = run->sanCovCnts.iDsoCnt;
        run->global->sanCovCnts.crashesCnt += run->sanCovCnts.crashesCnt;
        run->global->sanCovCnts.newBBCnt = run->sanCovCnts.newBBCnt;

        if (run->global->sanCovCnts.totalBBCnt < run->sanCovCnts.totalBBCnt) {
            /* Keep only the max value (for dlopen cases) to measure total target coverage */
            run->global->sanCovCnts.totalBBCnt = run->sanCovCnts.totalBBCnt;
        }

        run->global->linux.hwCnts.cpuInstrCnt = run->linux.hwCnts.cpuInstrCnt;
        run->global->linux.hwCnts.cpuBranchCnt = run->linux.hwCnts.cpuBranchCnt;

        fuzz_addFileToFileQ(run);
    }
}

static void fuzz_fuzzLoop(run_t* run) {
    run->pid = 0;
    run->timeStartedMillis = util_timeNowMillis();
    run->state = fuzz_getState(run->global);
    run->crashFileName[0] = '\0';
    run->pc = 0ULL;
    run->backtrace = 0ULL;
    run->access = 0ULL;
    run->exception = 0;
    run->report[0] = '\0';
    run->mainWorker = true;
    run->origFileName = "DYNAMIC";
    run->mutationsPerRun = run->global->mutationsPerRun;
    run->dynamicFileSz = 0;

    run->sanCovCnts.hitBBCnt = 0ULL;
    run->sanCovCnts.totalBBCnt = 0ULL;
    run->sanCovCnts.dsoCnt = 0ULL;
    run->sanCovCnts.newBBCnt = 0ULL;
    run->sanCovCnts.crashesCnt = 0ULL;

    run->linux.hwCnts.cpuInstrCnt = 0ULL;
    run->linux.hwCnts.cpuBranchCnt = 0ULL;
    run->linux.hwCnts.bbCnt = 0ULL;
    run->linux.hwCnts.newBBCnt = 0ULL;

    if (run->state == _HF_STATE_DYNAMIC_PRE) {
        run->mutationsPerRun = 0U;
        if (fuzz_prepareFile(run, false /* rewind */) == false) {
            fuzz_setState(run->global, _HF_STATE_DYNAMIC_MAIN);
            run->state = fuzz_getState(run->global);
        }
    }

    if (ATOMIC_GET(run->global->terminating) == true) {
        return;
    }

    if (run->state == _HF_STATE_DYNAMIC_MAIN) {
        if (run->global->externalCommand) {
            if (!fuzz_prepareFileExternally(run)) {
                LOG_F("fuzz_prepareFileExternally() failed");
            }
        } else if (!fuzz_prepareFileDynamically(run)) {
            LOG_F("fuzz_prepareFileDynamically() failed");
        }

        if (run->global->postExternalCommand) {
            if (!fuzz_postProcessFile(run)) {
                LOG_F("fuzz_postProcessFile() failed");
            }
        }
    }

    if (run->state == _HF_STATE_STATIC) {
        if (run->global->externalCommand) {
            if (!fuzz_prepareFileExternally(run)) {
                LOG_F("fuzz_prepareFileExternally() failed");
            }
        } else {
            if (!fuzz_prepareFile(run, true /* rewind */)) {
                LOG_F("fuzz_prepareFile() failed");
            }
        }

        if (run->global->postExternalCommand != NULL) {
            if (!fuzz_postProcessFile(run)) {
                LOG_F("fuzz_postProcessFile() failed");
            }
        }
    }

    if (subproc_Run(run) == false) {
        LOG_F("subproc_Run()");
    }

    if (run->global->persistent == false) {
        unlink(run->fileName);
    }

    if (run->global->dynFileMethod != _HF_DYNFILE_NONE) {
        fuzz_perfFeedback(run);
    }
    if (run->global->useSanCov) {
        fuzz_sanCovFeedback(run);
    }

    if (run->global->useVerifier && (run->crashFileName[0] != 0) && run->backtrace) {
        if (!fuzz_runVerifier(run)) {
            LOG_I("Failed to verify %s", run->crashFileName);
        }
    }

    report_Report(run);
}

static void* fuzz_threadNew(void* arg) {
    honggfuzz_t* hfuzz = (honggfuzz_t*)arg;
    unsigned int fuzzNo = ATOMIC_POST_INC(hfuzz->threads.threadsActiveCnt);
    LOG_I("Launched new fuzzing thread, no. #%" PRId32, fuzzNo);

    run_t run = {
        .global = hfuzz,
        .pid = 0,
        .persistentPid = 0,
        .dynfileqCurrent = NULL,
        .dynamicFile = util_Calloc(hfuzz->maxFileSz),
        .fuzzNo = fuzzNo,
        .persistentSock = -1,
        .tmOutSignaled = false,
        .fileName = "[UNSET]",

        .linux.attachedPid = 0,
    };
    defer { free(run.dynamicFile); };
    fuzz_getFileName(&run);

    if (arch_archThreadInit(&run) == false) {
        LOG_F("Could not initialize the thread");
    }

    for (;;) {
        /* Check if dry run mode with verifier enabled */
<<<<<<< HEAD
        if (hfuzz->mutationsPerRun == 0U && hfuzz->useVerifier) {
            if (ATOMIC_POST_INC(hfuzz->cnts.mutationsCnt) >= hfuzz->fileCnt) {
                ATOMIC_POST_INC(hfuzz->threads.threadsFinished);
=======
        if (run.global->mutationsPerRun == 0U && run.global->useVerifier) {
            if (ATOMIC_POST_INC(run.global->mutationsCnt) >= run.global->fileCnt) {
                ATOMIC_POST_INC(run.global->threads.threadsFinished);
>>>>>>> 5175827a
                break;
            }
        }
        /* Check for max iterations limit if set */
<<<<<<< HEAD
        else if ((ATOMIC_POST_INC(hfuzz->cnts.mutationsCnt) >= hfuzz->mutationsMax)
            && hfuzz->mutationsMax) {
            ATOMIC_POST_INC(hfuzz->threads.threadsFinished);
=======
        else if ((ATOMIC_POST_INC(run.global->mutationsCnt) >= run.global->mutationsMax) &&
                 run.global->mutationsMax) {
            ATOMIC_POST_INC(run.global->threads.threadsFinished);
>>>>>>> 5175827a
            break;
        }

        fuzz_fuzzLoop(&run);

        if (ATOMIC_GET(run.global->terminating) == true) {
            break;
        }

<<<<<<< HEAD
        if (hfuzz->exitUponCrash && ATOMIC_GET(hfuzz->cnts.crashesCnt) > 0) {
=======
        if (run.global->exitUponCrash && ATOMIC_GET(run.global->crashesCnt) > 0) {
>>>>>>> 5175827a
            LOG_I("Seen a crash. Terminating all fuzzing threads");
            ATOMIC_SET(run.global->terminating, true);
            break;
        }
    }

    LOG_I("Terminating thread no. #%" PRId32, fuzzNo);
    ATOMIC_POST_INC(run.global->threads.threadsFinished);
    pthread_kill(fuzz_mainThread, SIGALRM);
    return NULL;
}

static void fuzz_runThread(honggfuzz_t* hfuzz, pthread_t* thread, void* (*thread_func)(void*)) {
    pthread_attr_t attr;

    pthread_attr_init(&attr);
    pthread_attr_setdetachstate(&attr, PTHREAD_CREATE_JOINABLE);
    pthread_attr_setstacksize(&attr, _HF_PTHREAD_STACKSIZE);
    pthread_attr_setguardsize(&attr, (size_t)sysconf(_SC_PAGESIZE));

    if (pthread_create(thread, &attr, thread_func, (void*)hfuzz) < 0) {
        PLOG_F("Couldn't create a new thread");
    }

    pthread_attr_destroy(&attr);

    return;
}

void fuzz_threadsStart(honggfuzz_t* hfuzz, pthread_t* threads) {
    fuzz_mainThread = pthread_self();

    if (!arch_archInit(hfuzz)) {
        LOG_F("Couldn't prepare arch for fuzzing");
    }
    if (!sanitizers_Init(hfuzz)) {
        LOG_F("Couldn't prepare sanitizer options");
    }
    if (!sancov_Init(hfuzz)) {
        LOG_F("Couldn't prepare sancov options");
    }

    if (hfuzz->useSanCov || hfuzz->dynFileMethod != _HF_DYNFILE_NONE) {
        fuzz_setState(hfuzz, _HF_STATE_DYNAMIC_PRE);
    } else {
        fuzz_setState(hfuzz, _HF_STATE_STATIC);
    }

    for (size_t i = 0; i < hfuzz->threads.threadsMax; i++) {
        fuzz_runThread(hfuzz, &threads[i], fuzz_threadNew);
    }
}

void fuzz_threadsStop(honggfuzz_t* hfuzz, pthread_t* threads) {
    for (size_t i = 0; i < hfuzz->threads.threadsMax; i++) {
        void* retval;
        if (pthread_join(threads[i], &retval) != 0) {
            PLOG_F("Couldn't pthread_join() thread: %zu", i);
        }
    }
    LOG_I("All threads done");
}<|MERGE_RESOLUTION|>--- conflicted
+++ resolved
@@ -332,11 +332,7 @@
     if (files_copyFile(
             crashedFuzzer->crashFileName, verFile, &dstFileExists, true /* try_link */)) {
         LOG_I("Successfully verified, saving as (%s)", verFile);
-<<<<<<< HEAD
-        ATOMIC_POST_INC(hfuzz->cnts.verifiedCrashesCnt);
-=======
-        ATOMIC_POST_INC(crashedFuzzer->global->verifiedCrashesCnt);
->>>>>>> 5175827a
+        ATOMIC_POST_INC(crashedFuzzer->global->cnts.verifiedCrashesCnt);
         unlink(crashedFuzzer->crashFileName);
     } else {
         if (dstFileExists) {
@@ -620,28 +616,16 @@
 
     for (;;) {
         /* Check if dry run mode with verifier enabled */
-<<<<<<< HEAD
-        if (hfuzz->mutationsPerRun == 0U && hfuzz->useVerifier) {
-            if (ATOMIC_POST_INC(hfuzz->cnts.mutationsCnt) >= hfuzz->fileCnt) {
-                ATOMIC_POST_INC(hfuzz->threads.threadsFinished);
-=======
         if (run.global->mutationsPerRun == 0U && run.global->useVerifier) {
-            if (ATOMIC_POST_INC(run.global->mutationsCnt) >= run.global->fileCnt) {
+            if (ATOMIC_POST_INC(run.global->cnts.mutationsCnt) >= run.global->fileCnt) {
                 ATOMIC_POST_INC(run.global->threads.threadsFinished);
->>>>>>> 5175827a
                 break;
             }
         }
         /* Check for max iterations limit if set */
-<<<<<<< HEAD
-        else if ((ATOMIC_POST_INC(hfuzz->cnts.mutationsCnt) >= hfuzz->mutationsMax)
-            && hfuzz->mutationsMax) {
-            ATOMIC_POST_INC(hfuzz->threads.threadsFinished);
-=======
-        else if ((ATOMIC_POST_INC(run.global->mutationsCnt) >= run.global->mutationsMax) &&
+        else if ((ATOMIC_POST_INC(run.global->cnts.mutationsCnt) >= run.global->mutationsMax) &&
                  run.global->mutationsMax) {
             ATOMIC_POST_INC(run.global->threads.threadsFinished);
->>>>>>> 5175827a
             break;
         }
 
@@ -651,11 +635,7 @@
             break;
         }
 
-<<<<<<< HEAD
-        if (hfuzz->exitUponCrash && ATOMIC_GET(hfuzz->cnts.crashesCnt) > 0) {
-=======
-        if (run.global->exitUponCrash && ATOMIC_GET(run.global->crashesCnt) > 0) {
->>>>>>> 5175827a
+        if (run.global->exitUponCrash && ATOMIC_GET(run.global->cnts.crashesCnt) > 0) {
             LOG_I("Seen a crash. Terminating all fuzzing threads");
             ATOMIC_SET(run.global->terminating, true);
             break;
