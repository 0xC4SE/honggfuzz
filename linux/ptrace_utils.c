--- conflicted
+++ resolved
@@ -696,14 +696,9 @@
     char newname[PATH_MAX];
     if (hfuzz->saveUnique) {
         snprintf(newname, sizeof(newname),
-<<<<<<< HEAD
                  "%s/%s.PC.%" REG_PM ".CODE.%d.ADDR.%p.INSTR.%s.%s",
                  hfuzz->workDir, arch_sigs[si.si_signo].descr, pc, si.si_code, si.si_addr,
                  instr, hfuzz->fileExtn);
-=======
-                 "%s.PC.%" REG_PM ".CODE.%d.ADDR.%p.INSTR.%s.%s",
-                 arch_sigs[si.si_signo].descr, pc, si.si_code, si.si_addr, instr, hfuzz->fileExtn);
->>>>>>> 6e08d46b
     } else {
         char localtmstr[PATH_MAX];
         util_getLocalTime("%F.%H:%M:%S", localtmstr, sizeof(localtmstr), time(NULL));
