--- conflicted
+++ resolved
@@ -744,11 +744,7 @@
     }
 
     /* Increase global crashes counter */
-<<<<<<< HEAD
-    ATOMIC_POST_INC(hfuzz->cnts.crashesCnt);
-=======
-    ATOMIC_POST_INC(run->global->crashesCnt);
->>>>>>> 5175827a
+    ATOMIC_POST_INC(run->global->cnts.crashesCnt);
 
     /*
      * Check if backtrace contains whitelisted symbol. Whitelist overrides
@@ -769,11 +765,7 @@
         if (run->global->blacklist && (fastArray64Search(run->global->blacklist,
                                            run->global->blacklistCnt, run->backtrace) != -1)) {
             LOG_I("Blacklisted stack hash '%" PRIx64 "', skipping", run->backtrace);
-<<<<<<< HEAD
-            ATOMIC_POST_INC(hfuzz->cnts.blCrashesCnt);
-=======
-            ATOMIC_POST_INC(run->global->blCrashesCnt);
->>>>>>> 5175827a
+            ATOMIC_POST_INC(run->global->cnts.blCrashesCnt);
             return;
         }
 
@@ -784,11 +776,7 @@
             run->global->linux.symsBlCnt, run->global->linux.symsBl, funcCnt, funcs);
         if (blSymbol != NULL) {
             LOG_I("Blacklisted symbol '%s' found, skipping", blSymbol);
-<<<<<<< HEAD
-            ATOMIC_POST_INC(hfuzz->cnts.blCrashesCnt);
-=======
-            ATOMIC_POST_INC(run->global->blCrashesCnt);
->>>>>>> 5175827a
+            ATOMIC_POST_INC(run->global->cnts.blCrashesCnt);
             return;
         }
     }
@@ -840,11 +828,7 @@
 
     LOG_I("Ok, that's interesting, saved '%s' as '%s'", run->fileName, run->crashFileName);
 
-<<<<<<< HEAD
-    ATOMIC_POST_INC(hfuzz->cnts.uniqueCrashesCnt);
-=======
-    ATOMIC_POST_INC(run->global->uniqueCrashesCnt);
->>>>>>> 5175827a
+    ATOMIC_POST_INC(run->global->cnts.uniqueCrashesCnt);
     /* If unique crash found, reset dynFile counter */
     ATOMIC_CLEAR(run->global->dynFileIterExpire);
 
@@ -985,13 +969,8 @@
     }
 
     /* Increase global crashes counter */
-<<<<<<< HEAD
-    ATOMIC_POST_INC(hfuzz->cnts.crashesCnt);
-    ATOMIC_POST_AND(hfuzz->dynFileIterExpire, _HF_DYNFILE_SUB_MASK);
-=======
-    ATOMIC_POST_INC(run->global->crashesCnt);
+    ATOMIC_POST_INC(run->global->cnts.crashesCnt);
     ATOMIC_POST_AND(run->global->dynFileIterExpire, _HF_DYNFILE_SUB_MASK);
->>>>>>> 5175827a
 
     /*
      * If fuzzing with sanitizer coverage feedback increase crashes counter used
@@ -1040,11 +1019,7 @@
     if (run->global->blacklist && (fastArray64Search(run->global->blacklist,
                                        run->global->blacklistCnt, run->backtrace) != -1)) {
         LOG_I("Blacklisted stack hash '%" PRIx64 "', skipping", run->backtrace);
-<<<<<<< HEAD
-        ATOMIC_POST_INC(hfuzz->cnts.blCrashesCnt);
-=======
-        ATOMIC_POST_INC(run->global->blCrashesCnt);
->>>>>>> 5175827a
+        ATOMIC_POST_INC(run->global->cnts.blCrashesCnt);
         return;
     }
 
@@ -1075,13 +1050,8 @@
         LOG_I("Ok, that's interesting, saved '%s' as '%s'", run->fileName, run->crashFileName);
 
         /* Increase unique crashes counters */
-<<<<<<< HEAD
-        ATOMIC_POST_INC(hfuzz->cnts.uniqueCrashesCnt);
-        ATOMIC_CLEAR(hfuzz->dynFileIterExpire);
-=======
-        ATOMIC_POST_INC(run->global->uniqueCrashesCnt);
+        ATOMIC_POST_INC(run->global->cnts.uniqueCrashesCnt);
         ATOMIC_CLEAR(run->global->dynFileIterExpire);
->>>>>>> 5175827a
     } else {
         if (dstFileExists) {
             LOG_I("It seems that '%s' already exists, skipping", run->crashFileName);
